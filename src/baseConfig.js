--- conflicted
+++ resolved
@@ -285,15 +285,8 @@
       oauthType   : 'auth0-lock',
       clientId    : 'your_client_id',
       clientDomain: 'your_domain_url',
-<<<<<<< HEAD
-      display: 'popup',
-      lockOptions: {},
-=======
       display     : 'popup',
-      lockOptions : {
-        popup: true
-      },
->>>>>>> c9551c8c
+      lockOptions : {},
       responseType: 'token',
       state       : randomState
     }
